<h1 align="center">
  <br>
  <a href="https://nuclei.projectdiscovery.io"><img src="static/nuclei-logo.png" width="200px" alt="Nuclei"></a>
</h1>

<h4 align="center">Fast and customisable vulnerability scanner based on simple YAML based DSL.</h4>


<p align="center">
<a href="https://goreportcard.com/report/github.com/projectdiscovery/nuclei"><img src="https://goreportcard.com/badge/github.com/projectdiscovery/nuclei"></a>
<a href="https://github.com/projectdiscovery/nuclei/issues"><img src="https://img.shields.io/badge/contributions-welcome-brightgreen.svg?style=flat"></a>
<a href="https://github.com/projectdiscovery/nuclei/releases"><img src="https://img.shields.io/github/release/projectdiscovery/nuclei"></a>
<a href="https://twitter.com/pdnuclei"><img src="https://img.shields.io/twitter/follow/pdnuclei.svg?logo=twitter"></a>
<a href="https://discord.gg/projectdiscovery"><img src="https://img.shields.io/discord/695645237418131507.svg?logo=discord"></a>
<a href="https://github.com/projectdiscovery/nuclei/actions/workflows/build-test.yml"><img src="https://github.com/projectdiscovery/nuclei/actions/workflows/build-test.yml/badge.svg?branch=master"></a>
</p>
      
<p align="center">
  <a href="#how-it-works">How</a> •
  <a href="#install-nuclei">Install</a> •
  <a href="#for-security-engineers">For Security Engineers</a> •
  <a href="#for-developers-and-organisations">For Developers</a> •
  <a href="https://nuclei.projectdiscovery.io/nuclei/get-started/">Documentation</a> •
  <a href="#credits">Credits</a> •
  <a href="https://nuclei.projectdiscovery.io/faq/nuclei/">FAQs</a> •
  <a href="https://discord.gg/projectdiscovery">Join Discord</a>
</p>

---

Nuclei is used to send requests across targets based on a template leading to zero false positives and providing fast scanning on large number of hosts. Nuclei offers scanning for a variety of protocols including TCP, DNS, HTTP, File, etc. With powerful and flexible templating, all kinds of security checks can be modelled with Nuclei.

We have a [dedicated repository](https://github.com/projectdiscovery/nuclei-templates) that houses various type of vulnerability templates contributed by **more than 200** security researchers and engineers.



## How it works


<h3 align="center">
  <img src="static/nuclei-flow.jpg" alt="nuclei-flow" width="700px"></a>
</h3>


# Install Nuclei

```sh
GO111MODULE=on go get -v github.com/projectdiscovery/nuclei/v2/cmd/nuclei
```

**More installation [methods can be found here](https://nuclei.projectdiscovery.io/nuclei/get-started/).**

<table>
<tr>
<td>  

### Nuclei Templates

Nuclei has had built-in support for automatic update/download templates since version [v2.4.0](https://github.com/projectdiscovery/nuclei/releases/tag/v2.4.0). [**Nuclei-Templates**](https://github.com/projectdiscovery/nuclei-templates) project provides a community-contributed list of ready-to-use templates that is constantly updated.

You may still use the `update-templates` flag to update the nuclei templates at any time; automatic updates happen every 24 hours. You can write your own checks for your individual workflow and needs following Nuclei's [templating guide](https://nuclei.projectdiscovery.io/templating-guide/).

The YAML DSL reference syntax is available [here](SYNTAX-REFERENCE.md).

</td>
</tr>
</table>

### Usage

```sh
nuclei -h
```

This will display help for the tool. Here are all the switches it supports.


```yaml
Nuclei is a fast, template based vulnerability scanner focusing
on extensive configurability, massive extensibility and ease of use.

Usage:
  nuclei [flags]

Flags:
TARGET:
   -u, -target string[]  target URLs/hosts to scan
   -l, -list string      path to file containing a list of target URLs/hosts to scan (one per line)

TEMPLATES:
   -tl                      list all available templates
   -t, -templates string[]  template or template directory paths to include in the scan
   -w, -workflows string[]  list of workflows to run
   -nt, -new-templates      run newly added templates only
   -validate                validate the passed templates to nuclei

FILTERING:
   -tags string[]                         execute a subset of templates that contain the provided tags
   -include-tags string[]                 tags from the default deny list that permit executing more intrusive templates
   -etags, -exclude-tags string[]         exclude templates with the provided tags
   -include-templates string[]            templates to be executed even if they are excluded either by default or configuration
   -exclude-templates, -exclude string[]  template or template directory paths to exclude
   -severity, -impact value[]             Templates to run based on severity. Possible values: info, low, medium, high, critical
   -author string[]                       execute templates that are (co-)created by the specified authors

OUTPUT:
   -o, -output string            output file to write found issues/vulnerabilities
   -silent                       display findings only
   -v, -verbose                  show verbose output
   -vv                           display extra verbose information
   -nc, -no-color                disable output content coloring (ANSI escape codes)
   -json                         write output in JSONL(ines) format
   -irr, -include-rr             include request/response pairs in the JSONL output (for findings only)
   -nm, -no-meta                 don't display match metadata in CLI output
   -nts, -no-timestamp           don't display timestamp metadata in CLI output
   -rdb, -report-db string       local nuclei reporting database (always use this to persist report data)
   -me, -markdown-export string  directory to export results in markdown format
   -se, -sarif-export string     file to export results in SARIF format

CONFIGURATIONS:
   -config string              path to the nuclei configuration file
   -rc, -report-config string  nuclei reporting module configuration file
   -H, -header string[]        custom headers in header:value format
   -V, -var value              custom vars in var=value format
   -r, -resolvers string       file containing resolver list for nuclei
   -system-resolvers           use system DNS resolving as error fallback
   -passive                    enable passive HTTP response processing mode
   -env-vars                   enable environment variables support

INTERACTSH:
   -no-interactsh                     do not use interactsh server for blind interaction polling
   -interactsh-url string             self-hosted Interactsh Server URL (default "https://interact.sh")
   -interactions-cache-size int       number of requests to keep in the interactions cache (default 5000)
   -interactions-eviction int         number of seconds to wait before evicting requests from cache (default 60)
   -interactions-poll-duration int    number of seconds to wait before each interaction poll request (default 5)
   -interactions-cooldown-period int  extra time for interaction polling before exiting (default 5)

RATE-LIMIT:
   -rl, -rate-limit int          maximum number of requests to send per second (default 150)
   -rlm, -rate-limit-minute int  maximum number of requests to send per minute
   -bs, -bulk-size int           maximum number of hosts to be analyzed in parallel per template (default 25)
   -c, -concurrency int          maximum number of templates to be executed in parallel (default 10)

OPTIMIZATIONS:
   -timeout int               time to wait in seconds before timeout (default 5)
   -retries int               number of times to retry a failed request (default 1)
   -max-host-error int        max errors for a host before skipping from scan (default 30)
   -project                   use a project folder to avoid sending same request multiple times
   -project-path string       set a specific project path (default "$TMPDIR/")
   -spm, -stop-at-first-path  stop processing HTTP requests after the first match (may break template/workflow logic)

HEADLESS:
   -headless          enable templates that require headless browser support
   -page-timeout int  seconds to wait for each page in headless mode (default 20)
   -show-browser      show the browser on the screen when running templates with headless mode

DEBUG:
   -debug                     show all requests and responses
   -debug-req                 show all sent requests
   -debug-resp                show all received responses
   -proxy, -proxy-url string  URL of the HTTP proxy server
   -proxy-socks-url string    URL of the SOCKS proxy server
   -trace-log string          file to write sent requests trace log
   -version                   show nuclei version
   -tv, -templates-version    shows the version of the installed nuclei-templates

UPDATE:
   -update                        update nuclei to the latest released version
   -ut, -update-templates         update the community templates to latest released version
   -nut, -no-update-templates     do not check for nuclei-templates updates
   -ud, -update-directory string  overwrite the default nuclei-templates directory (default "$HOME/nuclei-templates")

STATISTICS:
   -stats                    display statistics about the running scan
   -stats-json               write statistics data to an output file in JSONL(ines) format
   -si, -stats-interval int  number of seconds to wait between showing a statistics update (default 5)
   -metrics                  expose nuclei metrics on a port
   -metrics-port int         port to expose nuclei metrics on (default 9092)
```

### Running Nuclei

Scanning target domain with [community-curated](https://github.com/projectdiscovery/nuclei-templates) nuclei templates.

```sh
nuclei -u https://example.com
```

Scanning target URLs with [community-curated](https://github.com/projectdiscovery/nuclei-templates) nuclei templates.

```sh
nuclei -list urls.txt
```

Example of `urls.txt`:

```yaml
http://example.com
http://app.example.com
http://test.example.com
http://uat.example.com
```

**More detailed examples of running nuclei can be found [here](https://nuclei.projectdiscovery.io/nuclei/get-started/#running-nuclei).**

# For Security Engineers

Nuclei offers great number of features that are helpful for security engineers to customise workflow in their organisation. With the varieties of scan capabilities (like DNS, HTTP, TCP), security engineers can easily create their suite of custom checks with Nuclei.

- Varieties of protocols supported: TCP, DNS, HTTP, File, etc
- Achieve complex vulnerability steps with workflows and [dynamic requests.](https://blog.projectdiscovery.io/nuclei-unleashed-quickly-write-complex-exploits/)
- Easy to integrate into CI/CD, designed to be easily integrated into regression cycle to actively check the fix and re-appearance of vulnerability. 

<h1 align="left">
  <a href="https://nuclei.projectdiscovery.io/nuclei/get-started/"><img src="static/learn-more-button.png" width="170px" alt="Learn More"></a>
</h1>

<table>
<tr>
<td>  

**For Bug Bounty hunters:**

Nuclei allows you to customise your testing approach with your own suite of checks and easily run across your bug bounty programs. Moreover, Nuclei can be easily integrated into any continuous scanning workflow.

- Designed to be easily integrated into other tool workflow.
- Can process thousands of hosts in few minutes.
- Easily automate your custom testing approach with our simple YAML DSL.

Please check our other open-source projects that might fit into your bug bounty workflow: [github.com/projectdiscovery](http://github.com/projectdiscovery), we also host daily [refresh of DNS data at Chaos](http://chaos.projectdiscovery.io).

</td>
</tr>
</table>

<table>
<tr>
<td>
  
**For Penetration Testers:**

Nuclei immensely improve how you approach security assessment by augmenting the manual, repetitive processes. Consultancies are already converting their manual assessment steps with Nuclei, it allows them to run set of their custom assessment approach across thousands of hosts in an automated manner. 

Pen-testers get the full power of our public templates and customization capabilities to speed-up their assessment process, and specifically with the regression cycle where you can easily verify the fix.

- Easily create your compliance, standards suite (e.g. OWASP Top 10) checklist.
- With capabilities like [fuzz](https://nuclei.projectdiscovery.io/templating-guide/#advance-fuzzing) and [workflows](https://nuclei.projectdiscovery.io/templating-guide/#workflows), complex manual steps and repetitive assessment can be easily automated with Nuclei.
- Easy to re-test vulnerability-fix by just re-running the template.

</td>
</tr>
</table>


# For Developers and Organisations

<<<<<<< HEAD
Nuclei is built with simplicity in mind, with the community backed templates by hundreds of security researchers, it allows you to stay updated with latest security threats using continuous Nuclei scanning on the hosts. It is designed to be easily integrated into regression tests cycle, to verify the fixes and  eliminate vulnerabilities from occurring in future.
=======
Nuclei is built with simplicity in mind, with the community backed templates by hundreds of security researchers, it allows you to stay updated with the latest security threats using continuous Nuclei scanning on the hosts. It is designed to be easily integrated into regression tests cycle, to verify the fixes and eliminate vulnerabilities from occurring in the future.
>>>>>>> 818838ad

- **CI/CD:** Engineers are already utilising Nuclei within their CI/CD pipeline, it allows them to constantly monitor their staging and production environments with customised templates.
- **Continuous Regression Cycle:** With Nuclei, you can create your custom template on every new identified vulnerability and put into Nuclei engine to eliminate in the continuous regression cycle.

We have [a discussion thread around this](https://github.com/projectdiscovery/nuclei-templates/discussions/693), there are already some bug bounty programs giving incentives to hackers on writing nuclei templates with every submission, that helps them to eliminate the vulnerability across all their assets, as well as to eliminate future risk in reappearing on productions. If you're interested in implementing it in your organisation, feel free to [reach out to us](mailto:contact@projectdiscovery.io). We will be more than happy to help you in the getting started process, or you can also post into the [discussion thread for any help](https://github.com/projectdiscovery/nuclei-templates/discussions/693).

<h3 align="center">
  <img src="static/regression-with-nuclei.jpg" alt="regression-cycle-with-nuclei" width="1100px"></a>
</h3>

<h1 align="left">
  <a href="https://github.com/projectdiscovery/nuclei-action"><img src="static/learn-more-button.png" width="170px" alt="Learn More"></a>
</h1>

### Resources

- [Community Powered Scanning with Nuclei](https://blog.projectdiscovery.io/community-powered-scanning-with-nuclei/)
- [Nuclei Unleashed - Quickly write complex exploits](https://blog.projectdiscovery.io/nuclei-unleashed-quickly-write-complex-exploits/)
- [Nuclei - Fuzz all the things](https://blog.projectdiscovery.io/nuclei-fuzz-all-the-things/)
- [Nuclei + Interactsh Integration for Automating OOB Testing](https://blog.projectdiscovery.io/nuclei-interactsh-integration/)
- [Weaponizes nuclei Workflows to Pwn All the Things](https://medium.com/@dwisiswant0/weaponizes-nuclei-workflows-to-pwn-all-the-things-cd01223feb77) by [@dwisiswant0](https://github.com/dwisiswant0)
- [How to Scan Continuously with Nuclei?](https://medium.com/@dwisiswant0/how-to-scan-continuously-with-nuclei-fcb7e9d8b8b9) by [@dwisiswant0](https://github.com/dwisiswant0)
- [Hack with Automation !!!](https://dhiyaneshgeek.github.io/web/security/2021/07/19/hack-with-automation/) by [@DhiyaneshGeek](https://github.com/DhiyaneshGeek)

### Credits

Thanks to all the amazing community [contributors for sending PRs](https://github.com/projectdiscovery/nuclei/graphs/contributors). Do also check out the below similar open-source projects that may fit in your workflow:

[FFuF](https://github.com/ffuf/ffuf), [Qsfuzz](https://github.com/ameenmaali/qsfuzz), [Inception](https://github.com/proabiral/inception), [Snallygaster](https://github.com/hannob/snallygaster), [Gofingerprint](https://github.com/Static-Flow/gofingerprint), [Sn1per](https://github.com/1N3/Sn1per/tree/master/templates), [Google tsunami](https://github.com/google/tsunami-security-scanner), [Jaeles](https://github.com/jaeles-project/jaeles), [ChopChop](https://github.com/michelin/ChopChop)

### License

Nuclei is distributed under [MIT License](https://github.com/projectdiscovery/nuclei/blob/master/LICENSE.md)

<h1 align="left">
  <a href="https://discord.gg/projectdiscovery"><img src="static/Join-Discord.png" width="380" alt="Join Discord"></a> <a href="https://nuclei.projectdiscovery.io"><img src="static/check-nuclei-documentation.png" width="380" alt="Check Nuclei Documentation"></a>
</h1><|MERGE_RESOLUTION|>--- conflicted
+++ resolved
@@ -254,11 +254,7 @@
 
 # For Developers and Organisations
 
-<<<<<<< HEAD
-Nuclei is built with simplicity in mind, with the community backed templates by hundreds of security researchers, it allows you to stay updated with latest security threats using continuous Nuclei scanning on the hosts. It is designed to be easily integrated into regression tests cycle, to verify the fixes and  eliminate vulnerabilities from occurring in future.
-=======
 Nuclei is built with simplicity in mind, with the community backed templates by hundreds of security researchers, it allows you to stay updated with the latest security threats using continuous Nuclei scanning on the hosts. It is designed to be easily integrated into regression tests cycle, to verify the fixes and eliminate vulnerabilities from occurring in the future.
->>>>>>> 818838ad
 
 - **CI/CD:** Engineers are already utilising Nuclei within their CI/CD pipeline, it allows them to constantly monitor their staging and production environments with customised templates.
 - **Continuous Regression Cycle:** With Nuclei, you can create your custom template on every new identified vulnerability and put into Nuclei engine to eliminate in the continuous regression cycle.
