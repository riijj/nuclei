--- conflicted
+++ resolved
@@ -298,28 +298,16 @@
 	r.options.ExcludeTags = append(r.options.ExcludeTags, ignoreFile.Tags...)
 	r.options.ExcludedTemplates = append(r.options.ExcludedTemplates, ignoreFile.Files...)
 
-<<<<<<< HEAD
 	s, _ := runtime.New()
 
 	dsl.AddGlobalCustomHelpers(&dsl.Options{Store: s})
 
-	executerOpts := protocols.ExecuterOptions{
-		Output:       r.output,
-		Options:      r.options,
-		Progress:     r.progress,
-		Catalog:      r.catalog,
-		IssuesClient: r.issuesClient,
-		RateLimiter:  r.ratelimiter,
-		Interactsh:   r.interactsh,
-		ProjectFile:  r.projectFile,
-		Browser:      r.browser,
-		Store:        s,
-=======
 	var cache *hosterrorscache.Cache
 	if r.options.HostMaxErrors > 0 {
 		cache = hosterrorscache.New(r.options.HostMaxErrors, hosterrorscache.DefaultMaxHostsCount).SetVerbose(r.options.Verbose)
 	}
 	r.hostErrors = cache
+
 	executerOpts := protocols.ExecuterOptions{
 		Output:          r.output,
 		Options:         r.options,
@@ -330,8 +318,8 @@
 		Interactsh:      r.interactsh,
 		ProjectFile:     r.projectFile,
 		Browser:         r.browser,
+		Store:           s,
 		HostErrorsCache: cache,
->>>>>>> 37eaadef
 	}
 
 	workflowLoader, err := parsers.NewLoader(&executerOpts)
@@ -442,18 +430,6 @@
 	for _, cluster := range clusters {
 		if len(cluster) > 1 && !r.options.OfflineHTTP {
 			executerOpts := protocols.ExecuterOptions{
-<<<<<<< HEAD
-				Output:       r.output,
-				Options:      r.options,
-				Progress:     r.progress,
-				Catalog:      r.catalog,
-				RateLimiter:  r.ratelimiter,
-				IssuesClient: r.issuesClient,
-				Browser:      r.browser,
-				ProjectFile:  r.projectFile,
-				Interactsh:   r.interactsh,
-				Store:        s,
-=======
 				Output:          r.output,
 				Options:         r.options,
 				Progress:        r.progress,
@@ -463,8 +439,8 @@
 				Browser:         r.browser,
 				ProjectFile:     r.projectFile,
 				Interactsh:      r.interactsh,
+				Store:           s,
 				HostErrorsCache: cache,
->>>>>>> 37eaadef
 			}
 			clusterID := fmt.Sprintf("cluster-%s", xid.New().String())
 
