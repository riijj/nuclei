--- conflicted
+++ resolved
@@ -73,13 +73,6 @@
 		if len(options.Templates) == 0 && len(options.Tags) == 0 && !options.UpdateTemplates {
 			return errors.New("no template/templates provided")
 		}
-<<<<<<< HEAD
-
-		if options.Targets == "" && options.Normalized == "" && !options.Stdin && options.Target == "" && !options.UpdateTemplates {
-			return errors.New("no target input provided")
-		}
-=======
->>>>>>> 4991c4e7
 	}
 
 	// Validate proxy options if provided
