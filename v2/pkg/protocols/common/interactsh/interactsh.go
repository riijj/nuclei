package interactsh

import (
	"bytes"
	"crypto/sha1"
	"encoding/hex"
	"fmt"
	"os"
	"strings"
	"sync"
	"sync/atomic"
	"time"

	"github.com/karlseguin/ccache"
	"github.com/pkg/errors"

	"github.com/projectdiscovery/gologger"
	"github.com/projectdiscovery/interactsh/pkg/client"
	"github.com/projectdiscovery/interactsh/pkg/server"
	"github.com/projectdiscovery/nuclei/v2/pkg/operators"
	"github.com/projectdiscovery/nuclei/v2/pkg/output"
	"github.com/projectdiscovery/nuclei/v2/pkg/progress"
	"github.com/projectdiscovery/nuclei/v2/pkg/protocols/common/helpers/writer"
	"github.com/projectdiscovery/nuclei/v2/pkg/reporting"
)

// Client is a wrapped client for interactsh server.
type Client struct {
	// interactsh is a client for interactsh server.
	interactsh *client.Client
	// requests is a stored cache for interactsh-url->request-event data.
	requests *ccache.Cache
	// interactions is a stored cache for interactsh-interaction->interactsh-url data
	interactions *ccache.Cache
	// matchedTemplates is a stored cache to track matched templates
	matchedTemplates *ccache.Cache

	options          *Options
	eviction         time.Duration
	pollDuration     time.Duration
	cooldownDuration time.Duration

	hostname       string
	firstTimeGroup sync.Once
	generated      uint32 // decide to wait if we have a generated url
	matched        bool
}

var (
	defaultInteractionDuration = 60 * time.Second
	interactshURLMarker        = "{{interactsh-url}}"
)

// Options contains configuration options for interactsh nuclei integration.
type Options struct {
	// ServerURL is the URL of the interactsh server.
	ServerURL string
	// Authorization is the Authorization header value
	Authorization string
	// CacheSize is the numbers of requests to keep track of at a time.
	// Older items are discarded in LRU manner in favor of new requests.
	CacheSize int64
	// Eviction is the period of time after which to automatically discard
	// interaction requests.
	Eviction time.Duration
	// CooldownPeriod is additional time to wait for interactions after closing
	// of the poller.
	CooldownPeriod time.Duration
	// PollDuration is the time to wait before each poll to the server for interactions.
	PollDuration time.Duration
	// Output is the output writer for nuclei
	Output output.Writer
	// IssuesClient is a client for issue exporting
	IssuesClient *reporting.Client
	// Progress is the nuclei progress bar implementation.
	Progress progress.Progress
	// Debug specifies whether debugging output should be shown for interactsh-client
	Debug         bool
	DebugRequest  bool
	DebugResponse bool
	// DisableHttpFallback controls http retry in case of https failure for server url
	DisableHttpFallback bool
	// NoInteractsh disables the engine
	NoInteractsh bool

	StopAtFirstMatch bool
}

const defaultMaxInteractionsCount = 5000

// New returns a new interactsh server client
func New(options *Options) (*Client, error) {
	configure := ccache.Configure()
	configure = configure.MaxSize(options.CacheSize)
	cache := ccache.New(configure)

	interactionsCfg := ccache.Configure()
	interactionsCfg = interactionsCfg.MaxSize(defaultMaxInteractionsCount)
	interactionsCache := ccache.New(interactionsCfg)

	matchedTemplateCache := ccache.New(ccache.Configure().MaxSize(defaultMaxInteractionsCount))

	interactClient := &Client{
		eviction:         options.Eviction,
		interactions:     interactionsCache,
		matchedTemplates: matchedTemplateCache,
		options:          options,
		requests:         cache,
		pollDuration:     options.PollDuration,
		cooldownDuration: options.CooldownPeriod,
	}
	return interactClient, nil
}

// NewDefaultOptions returns the default options for interactsh client
func NewDefaultOptions(output output.Writer, reporting *reporting.Client, progress progress.Progress) *Options {
	return &Options{
<<<<<<< HEAD
		ServerURL:      "https://interactsh.com",
		CacheSize:      5000,
		Eviction:       60 * time.Second,
		CooldownPeriod: 5 * time.Second,
		PollDuration:   5 * time.Second,
		Output:         output,
		IssuesClient:   reporting,
		Progress:       progress,
=======
		ServerURL:           client.DefaultOptions.ServerURL,
		CacheSize:           5000,
		Eviction:            60 * time.Second,
		ColldownPeriod:      5 * time.Second,
		PollDuration:        5 * time.Second,
		Output:              output,
		IssuesClient:        reporting,
		Progress:            progress,
		DisableHttpFallback: true,
>>>>>>> 73dec716
	}
}

func (c *Client) firstTimeInitializeClient() error {
	if c.options.NoInteractsh {
		return nil // do not init if disabled
	}
	interactsh, err := client.New(&client.Options{
		ServerURL:           c.options.ServerURL,
		Token:               c.options.Authorization,
		PersistentSession:   false,
		DisableHTTPFallback: c.options.DisableHttpFallback,
	})
	if err != nil {
		return errors.Wrap(err, "could not create client")
	}
	c.interactsh = interactsh

	interactURL := interactsh.URL()
	interactDomain := interactURL[strings.Index(interactURL, ".")+1:]
	gologger.Info().Msgf("Using Interactsh Server: %s", interactDomain)
	c.hostname = interactDomain

	interactsh.StartPolling(c.pollDuration, func(interaction *server.Interaction) {
		if c.options.Debug || c.options.DebugRequest || c.options.DebugResponse {
			c.debugPrintInteraction(interaction)
		}
		item := c.requests.Get(interaction.UniqueID)

		if item == nil {
			// If we don't have any request for this ID, add it to temporary
			// lru cache, so we can correlate when we get an add request.
			gotItem := c.interactions.Get(interaction.UniqueID)
			if gotItem == nil {
				c.interactions.Set(interaction.UniqueID, []*server.Interaction{interaction}, defaultInteractionDuration)
			} else if items, ok := gotItem.Value().([]*server.Interaction); ok {
				items = append(items, interaction)
				c.interactions.Set(interaction.UniqueID, items, defaultInteractionDuration)
			}
			return
		}
		request, ok := item.Value().(*RequestData)
		if !ok {
			return
		}

		if _, ok := request.Event.InternalEvent["stop-at-first-match"]; ok || c.options.StopAtFirstMatch {
			gotItem := c.matchedTemplates.Get(hash(request.Event.InternalEvent["template-id"].(string), request.Event.InternalEvent["host"].(string)))
			if gotItem != nil {
				return
			}
		}

		_ = c.processInteractionForRequest(interaction, request)
	})
	return nil
}

// processInteractionForRequest processes an interaction for a request
func (c *Client) processInteractionForRequest(interaction *server.Interaction, data *RequestData) bool {
	data.Event.InternalEvent["interactsh_protocol"] = interaction.Protocol
	data.Event.InternalEvent["interactsh_request"] = interaction.RawRequest
	data.Event.InternalEvent["interactsh_response"] = interaction.RawResponse
	data.Event.InternalEvent["interactsh_ip"] = interaction.RemoteAddress

	result, matched := data.Operators.Execute(data.Event.InternalEvent, data.MatchFunc, data.ExtractFunc, false)
	if !matched || result == nil {
		return false // if we don't match, return
	}
	c.requests.Delete(interaction.UniqueID)

	if data.Event.OperatorsResult != nil {
		data.Event.OperatorsResult.Merge(result)
	} else {
		data.Event.OperatorsResult = result
	}
	data.Event.Results = data.MakeResultFunc(data.Event)
	for _, event := range data.Event.Results {
		event.Interaction = interaction
	}

	if writer.WriteResult(data.Event, c.options.Output, c.options.Progress, c.options.IssuesClient) {
		c.matched = true
		if _, ok := data.Event.InternalEvent["stop-at-first-match"]; ok || c.options.StopAtFirstMatch {
			c.matchedTemplates.Set(hash(data.Event.InternalEvent["template-id"].(string), data.Event.InternalEvent["host"].(string)), true, defaultInteractionDuration)
		}
	}
	return true
}

// URL returns a new URL that can be interacted with
func (c *Client) URL() string {
	c.firstTimeGroup.Do(func() {
		if err := c.firstTimeInitializeClient(); err != nil {
			gologger.Error().Msgf("Could not initialize interactsh client: %s", err)
		}
	})
	if c.interactsh == nil {
		return ""
	}
	atomic.CompareAndSwapUint32(&c.generated, 0, 1)
	return c.interactsh.URL()
}

// Close closes the interactsh clients after waiting for cooldown period.
func (c *Client) Close() bool {
	if c.cooldownDuration > 0 && atomic.LoadUint32(&c.generated) == 1 {
		time.Sleep(c.cooldownDuration)
	}
	if c.interactsh != nil {
		c.interactsh.StopPolling()
		c.interactsh.Close()
	}
	return c.matched
}

// ReplaceMarkers replaces the {{interactsh-url}} placeholders to actual
// URLs pointing to interactsh-server.
//
// It accepts data to replace as well as the URL to replace placeholders
// with generated uniquely for each request.
func (c *Client) ReplaceMarkers(data string, interactshURLs []string) (string, []string) {
	for strings.Contains(data, interactshURLMarker) {
		url := c.URL()
		interactshURLs = append(interactshURLs, url)
		data = strings.Replace(data, interactshURLMarker, url, 1)
	}
	return data, interactshURLs
}

// MakePlaceholders does placeholders for interact URLs and other data to a map
func (c *Client) MakePlaceholders(urls []string, data map[string]interface{}) {
	data["interactsh-server"] = c.hostname

	if len(urls) == 1 {
		urlIndex := strings.Index(urls[0], ".")
		if urlIndex == -1 {
			return
		}
		data["interactsh-url"] = urls[0]
		data["interactsh-id"] = urls[0][:urlIndex]
	}
}

// SetStopAtFirstMatch sets StopAtFirstMatch true for interactsh client options
func (c *Client) SetStopAtFirstMatch() {
	c.options.StopAtFirstMatch = true
}

// MakeResultEventFunc is a result making function for nuclei
type MakeResultEventFunc func(wrapped *output.InternalWrappedEvent) []*output.ResultEvent

// RequestData contains data for a request event
type RequestData struct {
	MakeResultFunc MakeResultEventFunc
	Event          *output.InternalWrappedEvent
	Operators      *operators.Operators
	MatchFunc      operators.MatchFunc
	ExtractFunc    operators.ExtractFunc
}

// RequestEvent is the event for a network request sent by nuclei.
func (c *Client) RequestEvent(interactshURLs []string, data *RequestData) {
	for _, interactshURL := range interactshURLs {
		id := strings.TrimRight(strings.TrimSuffix(interactshURL, c.hostname), ".")

		if _, ok := data.Event.InternalEvent["stop-at-first-match"]; ok || c.options.StopAtFirstMatch {
			gotItem := c.matchedTemplates.Get(hash(data.Event.InternalEvent["template-id"].(string), data.Event.InternalEvent["host"].(string)))
			if gotItem != nil {
				break
			}
		}

		interaction := c.interactions.Get(id)
		if interaction != nil {
			// If we have previous interactions, get them and process them.
			interactions, ok := interaction.Value().([]*server.Interaction)
			if !ok {
				c.requests.Set(id, data, c.eviction)
				return
			}
			for _, interaction := range interactions {
				if c.processInteractionForRequest(interaction, data) {
					c.interactions.Delete(id)
					break
				}
			}
		} else {
			c.requests.Set(id, data, c.eviction)
		}
	}
}

// HasMatchers returns true if an operator has interactsh part
// matchers or extractors.
//
// Used by requests to show result or not depending on presence of interact.sh
// data part matchers.
func HasMatchers(op *operators.Operators) bool {
	if op == nil {
		return false
	}

	for _, matcher := range op.Matchers {
		for _, dsl := range matcher.DSL {
			if strings.Contains(dsl, "interactsh") {
				return true
			}
		}
		if strings.HasPrefix(matcher.Part, "interactsh") {
			return true
		}
	}
	for _, matcher := range op.Extractors {
		if strings.HasPrefix(matcher.Part, "interactsh") {
			return true
		}
	}
	return false
}

// HasMarkers checks if the text contains interactsh markers
func HasMarkers(data string) bool {
	return strings.Contains(data, interactshURLMarker)
}

func (c *Client) debugPrintInteraction(interaction *server.Interaction) {
	builder := &bytes.Buffer{}

	switch interaction.Protocol {
	case "dns":
		builder.WriteString(formatInteractionHeader("DNS", interaction.FullId, interaction.RemoteAddress, interaction.Timestamp))
		if c.options.DebugRequest || c.options.Debug {
			builder.WriteString(formatInteractionMessage("DNS Request", interaction.RawRequest))
		}
		if c.options.DebugResponse || c.options.Debug {
			builder.WriteString(formatInteractionMessage("DNS Response", interaction.RawResponse))
		}
	case "http":
		builder.WriteString(formatInteractionHeader("HTTP", interaction.FullId, interaction.RemoteAddress, interaction.Timestamp))
		if c.options.DebugRequest || c.options.Debug {
			builder.WriteString(formatInteractionMessage("HTTP Request", interaction.RawRequest))
		}
		if c.options.DebugResponse || c.options.Debug {
			builder.WriteString(formatInteractionMessage("HTTP Response", interaction.RawResponse))
		}
	case "smtp":
		builder.WriteString(formatInteractionHeader("SMTP", interaction.FullId, interaction.RemoteAddress, interaction.Timestamp))
		if c.options.DebugRequest || c.options.Debug || c.options.DebugResponse {
			builder.WriteString(formatInteractionMessage("SMTP Interaction", interaction.RawRequest))
		}
	case "ldap":
		builder.WriteString(formatInteractionHeader("LDAP", interaction.FullId, interaction.RemoteAddress, interaction.Timestamp))
		if c.options.DebugRequest || c.options.Debug || c.options.DebugResponse {
			builder.WriteString(formatInteractionMessage("LDAP Interaction", interaction.RawRequest))
		}
	}
	fmt.Fprint(os.Stderr, builder.String())
}

func formatInteractionHeader(protocol, ID, address string, at time.Time) string {
	return fmt.Sprintf("[%s] Received %s interaction from %s at %s", ID, protocol, address, at.Format("2006-01-02 15:04:05"))
}

func formatInteractionMessage(key, value string) string {
	return fmt.Sprintf("\n------------\n%s\n------------\n\n%s\n\n", key, value)
}

func hash(templateID, host string) string {
	h := sha1.New()
	h.Write([]byte(templateID))
	h.Write([]byte(host))
	return hex.EncodeToString(h.Sum(nil))
}<|MERGE_RESOLUTION|>--- conflicted
+++ resolved
@@ -115,26 +115,15 @@
 // NewDefaultOptions returns the default options for interactsh client
 func NewDefaultOptions(output output.Writer, reporting *reporting.Client, progress progress.Progress) *Options {
 	return &Options{
-<<<<<<< HEAD
-		ServerURL:      "https://interactsh.com",
-		CacheSize:      5000,
-		Eviction:       60 * time.Second,
-		CooldownPeriod: 5 * time.Second,
-		PollDuration:   5 * time.Second,
-		Output:         output,
-		IssuesClient:   reporting,
-		Progress:       progress,
-=======
 		ServerURL:           client.DefaultOptions.ServerURL,
 		CacheSize:           5000,
 		Eviction:            60 * time.Second,
-		ColldownPeriod:      5 * time.Second,
+		CooldownPeriod:      5 * time.Second,
 		PollDuration:        5 * time.Second,
 		Output:              output,
 		IssuesClient:        reporting,
 		Progress:            progress,
 		DisableHttpFallback: true,
->>>>>>> 73dec716
 	}
 }
 
