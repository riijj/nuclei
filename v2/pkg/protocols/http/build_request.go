package http

import (
	"context"
	"fmt"
	"io"
	"io/ioutil"
	"net"
	"net/http"
	"net/url"
	"regexp"
	"strings"
	"time"

	"github.com/corpix/uarand"
	"github.com/pkg/errors"
	"github.com/projectdiscovery/nuclei/v2/pkg/protocols/common/expressions"
	"github.com/projectdiscovery/nuclei/v2/pkg/protocols/common/generators"
	"github.com/projectdiscovery/nuclei/v2/pkg/protocols/common/replacer"
	"github.com/projectdiscovery/nuclei/v2/pkg/protocols/http/race"
	"github.com/projectdiscovery/nuclei/v2/pkg/protocols/http/raw"
	"github.com/projectdiscovery/rawhttp"
	"github.com/projectdiscovery/retryablehttp-go"
)

var (
	urlWithPortRegex = regexp.MustCompile(`{{BaseURL}}:(\d+)`)
)

// generatedRequest is a single wrapped generated request for a template request
type generatedRequest struct {
	original        *Request
	rawRequest      *raw.Request
	meta            map[string]interface{}
	pipelinedClient *rawhttp.PipelineClient
	request         *retryablehttp.Request
}

// Make creates a http request for the provided input.
// It returns io.EOF as error when all the requests have been exhausted.
func (r *requestGenerator) Make(baseURL string, dynamicValues map[string]interface{}, interactURL string) (*generatedRequest, error) {
	// We get the next payload for the request.
	data, payloads, ok := r.nextValue()
	if !ok {
		return nil, io.EOF
	}
	ctx := context.Background()

	parsed, err := url.Parse(baseURL)
	if err != nil {
		return nil, err
	}

	data, parsed = baseURLWithTemplatePrefs(data, parsed)

	trailingSlash := false
	isRawRequest := len(r.request.Raw) > 0
	if !isRawRequest && strings.HasSuffix(parsed.Path, "/") && strings.Contains(data, "{{BaseURL}}/") {
		trailingSlash = true
	}
	values := generators.MergeMaps(dynamicValues, generateVariables(parsed, trailingSlash))

<<<<<<< HEAD
	values = generators.MergeVariables(values, r.options.Options)
=======
	// merge with vars
	if !r.options.Options.Vars.IsEmpty() {
		values = generators.MergeMaps(values, r.options.Options.Vars.AsMap())
	}

	// merge with env vars
	if r.options.Options.EnvironmentVariables {
		values = generators.MergeMaps(generators.EnvVars(), values)
	}
>>>>>>> 09d56f4b

	// If data contains \n it's a raw request, process it like raw. Else
	// continue with the template based request flow.
	if isRawRequest {
		return r.makeHTTPRequestFromRaw(ctx, parsed.String(), data, values, payloads, interactURL)
	}
	return r.makeHTTPRequestFromModel(ctx, data, values, interactURL)
}

// Total returns the total number of requests for the generator
func (r *requestGenerator) Total() int {
	if r.payloadIterator != nil {
		return len(r.request.Raw) * r.payloadIterator.Remaining()
	}
	return len(r.request.Path)
}

// baseURLWithTemplatePrefs returns the url for BaseURL keeping
// the template port and path preference over the user provided one.
func baseURLWithTemplatePrefs(data string, parsed *url.URL) (string, *url.URL) {
	// template port preference over input URL port if template has a port
	matches := urlWithPortRegex.FindAllStringSubmatch(data, -1)
	if len(matches) == 0 {
		return data, parsed
	}
	port := matches[0][1]
	parsed.Host = net.JoinHostPort(parsed.Hostname(), port)
	data = strings.ReplaceAll(data, ":"+port, "")
	if parsed.Path == "" {
		parsed.Path = "/"
	}
	return data, parsed
}

// MakeHTTPRequestFromModel creates a *http.Request from a request template
func (r *requestGenerator) makeHTTPRequestFromModel(ctx context.Context, data string, values map[string]interface{}, interactURL string) (*generatedRequest, error) {
	final := replacer.Replace(data, values)
	if interactURL != "" {
		final = r.options.Interactsh.ReplaceMarkers(final, interactURL)
	}

	// Build a request on the specified URL
	req, err := http.NewRequestWithContext(ctx, r.request.Method, final, nil)
	if err != nil {
		return nil, err
	}

	request, err := r.fillRequest(req, values, interactURL)
	if err != nil {
		return nil, err
	}
	return &generatedRequest{request: request, original: r.request}, nil
}

// makeHTTPRequestFromRaw creates a *http.Request from a raw request
func (r *requestGenerator) makeHTTPRequestFromRaw(ctx context.Context, baseURL, data string, values, payloads map[string]interface{}, interactURL string) (*generatedRequest, error) {
	if interactURL != "" {
		data = r.options.Interactsh.ReplaceMarkers(data, interactURL)
	}
	return r.handleRawWithPayloads(ctx, data, baseURL, values, payloads)
}

// handleRawWithPayloads handles raw requests along with payloads
func (r *requestGenerator) handleRawWithPayloads(ctx context.Context, rawRequest, baseURL string, values, generatorValues map[string]interface{}) (*generatedRequest, error) {
	// Combine the template payloads along with base
	// request values.
	finalValues := generators.MergeMaps(generatorValues, values)

	// Evaulate the expressions for raw request if any.
	var err error
	rawRequest, err = expressions.Evaluate(rawRequest, finalValues)
	if err != nil {
		return nil, errors.Wrap(err, "could not evaluate helper expressions")
	}
	rawRequestData, err := raw.Parse(rawRequest, baseURL, r.request.Unsafe)
	if err != nil {
		return nil, err
	}

	// Unsafe option uses rawhttp library
	if r.request.Unsafe {
		unsafeReq := &generatedRequest{rawRequest: rawRequestData, meta: generatorValues, original: r.request}
		return unsafeReq, nil
	}

	// retryablehttp
	var body io.ReadCloser
	body = ioutil.NopCloser(strings.NewReader(rawRequestData.Data))
	if r.request.Race {
		// More or less this ensures that all requests hit the endpoint at the same approximated time
		// Todo: sync internally upon writing latest request byte
		body = race.NewOpenGateWithTimeout(body, time.Duration(2)*time.Second)
	}

	req, err := http.NewRequestWithContext(ctx, rawRequestData.Method, rawRequestData.FullURL, body)
	if err != nil {
		return nil, err
	}
	for key, value := range rawRequestData.Headers {
		if key == "" {
			continue
		}
		req.Header[key] = []string{value}
		if key == "Host" {
			req.Host = value
		}
	}
	request, err := r.fillRequest(req, values, "")
	if err != nil {
		return nil, err
	}

	return &generatedRequest{request: request, meta: generatorValues, original: r.request}, nil
}

// fillRequest fills various headers in the request with values
func (r *requestGenerator) fillRequest(req *http.Request, values map[string]interface{}, interactURL string) (*retryablehttp.Request, error) {
	// Set the header values requested
	for header, value := range r.request.Headers {
		if interactURL != "" {
			value = r.options.Interactsh.ReplaceMarkers(value, interactURL)
		}
		req.Header[header] = []string{replacer.Replace(value, values)}
		if header == "Host" {
			req.Host = replacer.Replace(value, values)
		}
	}

	// In case of multiple threads the underlying connection should remain open to allow reuse
	if r.request.Threads <= 0 && req.Header.Get("Connection") == "" {
		req.Close = true
	}

	// Check if the user requested a request body
	if r.request.Body != "" {
		body := r.request.Body
		if interactURL != "" {
			body = r.options.Interactsh.ReplaceMarkers(body, interactURL)
		}
		req.Body = ioutil.NopCloser(strings.NewReader(body))
	}
	setHeader(req, "User-Agent", uarand.GetRandom())

	// Only set these headers on non raw requests
	if len(r.request.Raw) == 0 {
		setHeader(req, "Accept", "*/*")
		setHeader(req, "Accept-Language", "en")
	}
	return retryablehttp.FromRequest(req)
}

// setHeader sets some headers only if the header wasn't supplied by the user
func setHeader(req *http.Request, name, value string) {
	if _, ok := req.Header[name]; !ok {
		req.Header.Set(name, value)
	}
	if name == "Host" {
		req.Host = value
	}
}

// generateVariables will create default variables after parsing a url
func generateVariables(parsed *url.URL, trailingSlash bool) map[string]interface{} {
	domain := parsed.Host
	if strings.Contains(parsed.Host, ":") {
		domain = strings.Split(parsed.Host, ":")[0]
	}

	port := parsed.Port()
	if port == "" {
		if parsed.Scheme == "https" {
			port = "443"
		} else if parsed.Scheme == "http" {
			port = "80"
		}
	}

	if trailingSlash {
		parsed.Path = strings.TrimSuffix(parsed.Path, "/")
	}

	return map[string]interface{}{
		"BaseURL":  parsed.String(),
		"RootURL":  fmt.Sprintf("%s://%s", parsed.Scheme, parsed.Host),
		"Hostname": parsed.Host,
		"Host":     domain,
		"Port":     port,
		"Path":     parsed.EscapedPath(),
		"Scheme":   parsed.Scheme,
	}
}<|MERGE_RESOLUTION|>--- conflicted
+++ resolved
@@ -60,19 +60,7 @@
 	}
 	values := generators.MergeMaps(dynamicValues, generateVariables(parsed, trailingSlash))
 
-<<<<<<< HEAD
 	values = generators.MergeVariables(values, r.options.Options)
-=======
-	// merge with vars
-	if !r.options.Options.Vars.IsEmpty() {
-		values = generators.MergeMaps(values, r.options.Options.Vars.AsMap())
-	}
-
-	// merge with env vars
-	if r.options.Options.EnvironmentVariables {
-		values = generators.MergeMaps(generators.EnvVars(), values)
-	}
->>>>>>> 09d56f4b
 
 	// If data contains \n it's a raw request, process it like raw. Else
 	// continue with the template based request flow.
