--- conflicted
+++ resolved
@@ -290,17 +290,13 @@
 			requestCount++
 			request.options.Progress.IncrementRequests()
 
-			// If this was a match and we want to stop at first match, skip all further requests.
-			if (generatedHttpRequest.original.options.Options.StopAtFirstMatch || request.StopAtFirstMatch) && gotOutput {
+			// If this was a match, and we want to stop at first match, skip all further requests.
+			if (generatedHttpRequest.original.options.Options.StopAtFirstMatch || generatedHttpRequest.original.options.StopAtFirstMatch || request.StopAtFirstMatch) && gotOutput {
 				return true, nil
 			}
 			return false, nil
 		}
 
-<<<<<<< HEAD
-		// If this was a match, and we want to stop at first match, skip all further requests.
-		if (generatedHttpRequest.original.options.Options.StopAtFirstMatch || generatedHttpRequest.original.options.StopAtFirstMatch || request.StopAtFirstMatch) && gotOutput {
-=======
 		inputData, payloads, ok := generator.nextValue()
 		if !ok {
 			break
@@ -321,7 +317,6 @@
 			requestErr = gotErr
 		}
 		if skip || gotErr != nil {
->>>>>>> 9a0ce60a
 			break
 		}
 	}
