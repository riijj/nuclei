--- conflicted
+++ resolved
@@ -311,7 +311,7 @@
 		if request.options.Options.Debug || request.options.Options.DebugRequests {
 			gologger.Info().Msgf("[%s] Dumped HTTP request for %s\n\n", request.options.TemplateID, reqURL)
 			gologger.Print().Msgf("%s", dumpedRequestString)
-		} 
+		}
 	}
 	var formedURL string
 	var hostname string
@@ -485,15 +485,11 @@
 		responseContentType := resp.Header.Get("Content-Type")
 		dumpResponse(event, request.options, response.fullResponse, formedURL, responseContentType)
 
+		r.Set(finalEvent)
+
 		callback(event)
 	}
-<<<<<<< HEAD
-
-	r.Set(finalEvent)
-
-	callback(event)
-=======
->>>>>>> d6cfa556
+
 	return nil
 }
 
@@ -512,11 +508,12 @@
 	}
 }
 
-<<<<<<< HEAD
 func (r *Request) Set(data map[string]interface{}) {
 	for _, set := range r.Sets {
 		_, _ = nebula.Eval(set.Code, data)
-=======
+	}
+}
+
 const CRLF = "\r\n"
 
 func dumpResponse(event *output.InternalWrappedEvent, requestOptions *protocols.ExecuterOptions, redirectedResponse []byte, formedURL string, responseContentType string) {
@@ -547,6 +544,5 @@
 		return fmt.Sprintf("%s\n%s", highlightedHeaders, highlightedResponse)
 	} else {
 		return responsehighlighter.Highlight(event.OperatorsResult, hex.Dump([]byte(response)), noColor, true)
->>>>>>> d6cfa556
 	}
 }