--- conflicted
+++ resolved
@@ -60,17 +60,14 @@
 	// description: |
 	//   Headless contains the headless request to make in the template.
 	RequestsHeadless []*headless.Request `yaml:"headless,omitempty" json:"headless,omitempty" jsonschema:"title=headless requests to make,description=Headless requests to make for the template"`
-<<<<<<< HEAD
 	// RequestCode contains the nebula script to be executed
 	RequestCode []*code.Request `yaml:"code,omitempty" json:"code"`
-=======
 	// description: |
 	//   SSL contains the SSL request to make in the template.
 	RequestsSSL []*ssl.Request `yaml:"ssl,omitempty" json:"ssl,omitempty" jsonschema:"title=ssl requests to make,description=SSL requests to make for the template"`
 	// description: |
 	//   Websocket contains the Websocket request to make in the template.
 	RequestsWebsocket []*websocket.Request `yaml:"websocket,omitempty" json:"websocket,omitempty" jsonschema:"title=websocket requests to make,description=Websocket requests to make for the template"`
->>>>>>> d6cfa556
 
 	// description: |
 	//   Workflows is a yaml based workflow declaration code.
