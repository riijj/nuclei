package types

import (
	"time"

	"github.com/projectdiscovery/goflags"
	"github.com/projectdiscovery/nuclei/v2/pkg/model/types/severity"
	"github.com/projectdiscovery/nuclei/v2/pkg/templates/types"
	fileutil "github.com/projectdiscovery/utils/file"
)

// Options contains the configuration options for nuclei scanner.
type Options struct {
	// Tags contains a list of tags to execute templates for. Multiple paths
	// can be specified with -l flag and -tags can be used in combination with
	// the -l flag.
	Tags goflags.StringSlice
	// ExcludeTags is the list of tags to exclude
	ExcludeTags goflags.StringSlice
	// Workflows specifies any workflows to run by nuclei
	Workflows goflags.StringSlice
	// WorkflowURLs specifies URLs to a list of workflows to use
	WorkflowURLs goflags.StringSlice
	// Templates specifies the template/templates to use
	Templates goflags.StringSlice
	// TemplateURLs specifies URLs to a list of templates to use
	TemplateURLs goflags.StringSlice
	// RemoteTemplates specifies list of allowed URLs to load remote templates from
	RemoteTemplateDomainList goflags.StringSlice
	// 	ExcludedTemplates  specifies the template/templates to exclude
	ExcludedTemplates goflags.StringSlice
	// ExcludeMatchers is a list of matchers to exclude processing
	ExcludeMatchers goflags.StringSlice
	// CustomHeaders is the list of custom global headers to send with each request.
	CustomHeaders goflags.StringSlice
	// Vars is the list of custom global vars
	Vars goflags.RuntimeMap
	// vars to use as iterative payload
	varsPayload map[string]interface{}
	// Severities filters templates based on their severity and only run the matching ones.
	Severities severity.Severities
	// ExcludeSeverities specifies severities to exclude
	ExcludeSeverities severity.Severities
	// Authors filters templates based on their author and only run the matching ones.
	Authors goflags.StringSlice
	// Protocols contains the protocols to be allowed executed
	Protocols types.ProtocolTypes
	// ExcludeProtocols contains protocols to not be executed
	ExcludeProtocols types.ProtocolTypes
	// IncludeTags includes specified tags to be run even while being in denylist
	IncludeTags goflags.StringSlice
	// IncludeTemplates includes specified templates to be run even while being in denylist
	IncludeTemplates goflags.StringSlice
	// IncludeIds includes specified ids to be run even while being in denylist
	IncludeIds goflags.StringSlice
	// ExcludeIds contains templates ids to not be executed
	ExcludeIds goflags.StringSlice

	InternalResolversList []string // normalized from resolvers flag as well as file provided.
	// ProjectPath allows nuclei to use a user defined project folder
	ProjectPath string
	// InteractshURL is the URL for the interactsh server.
	InteractshURL string
	// Interactsh Authorization header value for self-hosted servers
	InteractshToken string
	// Target URLs/Domains to scan using a template
	Targets goflags.StringSlice
	// TargetsFilePath specifies the targets from a file to scan using templates.
	TargetsFilePath string
	// Resume the scan from the state stored in the resume config file
	Resume string
	// Output is the file to write found results to.
	Output string
	// ProxyInternal requests
	ProxyInternal bool
	// Show all supported DSL signatures
	ListDslSignatures bool
	// List of HTTP(s)/SOCKS5 proxy to use (comma separated or file input)
	Proxy goflags.StringSlice
	// TemplatesDirectory is the directory to use for storing templates
	TemplatesDirectory string
	// TraceLogFile specifies a file to write with the trace of all requests
	TraceLogFile string
	// ErrorLogFile specifies a file to write with the errors of all requests
	ErrorLogFile string
	// ReportingDB is the db for report storage as well as deduplication
	ReportingDB string
	// ReportingConfig is the config file for nuclei reporting module
	ReportingConfig string
	// MarkdownExportDirectory is the directory to export reports in Markdown format
	MarkdownExportDirectory string
	// SarifExport is the file to export sarif output format to
	SarifExport string
	// CloudURL is the URL for the nuclei cloud endpoint
	CloudURL string
	// CloudAPIKey is the api-key for the nuclei cloud endpoint
	CloudAPIKey string
	// Scanlist feature to get all the scan ids for a user
	ScanList bool
	// ListDatasources enables listing of datasources for user
	ListDatasources bool
	// ListTargets enables listing of targets for user
	ListTargets bool
	// ListTemplates enables listing of templates for user
	ListTemplates bool
	// Limit the number of items at a time
	OutputLimit int
	// Nostore
	NoStore bool
	// Delete scan
	DeleteScan string
	// RemoveDatasource deletes a datasource from cloud storage
	RemoveDatasource string
	// AddTemplate adds a list of templates to custom datasource
	AddTemplate string
	// AddTarget adds a list of targets to custom datasource
	AddTarget string
	// RemoveTemplate removes a list of templates
	RemoveTemplate string
	// RemoveTarget removes a list of targets
	RemoveTarget string
	// Get issues for a scan
	ScanOutput string
	// ResolversFile is a file containing resolvers for nuclei.
	ResolversFile string
	// StatsInterval is the number of seconds to display stats after
	StatsInterval int
	// MetricsPort is the port to show metrics on
	MetricsPort int
	// MaxHostError is the maximum number of errors allowed for a host
	MaxHostError int
	// BulkSize is the of targets analyzed in parallel for each template
	BulkSize int
	// TemplateThreads is the number of templates executed in parallel
	TemplateThreads int
	// HeadlessBulkSize is the of targets analyzed in parallel for each headless template
	HeadlessBulkSize int
	// HeadlessTemplateThreads is the number of headless templates executed in parallel
	HeadlessTemplateThreads int
	// Timeout is the seconds to wait for a response from the server.
	Timeout int
	// Retries is the number of times to retry the request
	Retries int
	// Rate-Limit is the maximum number of requests per specified target
	RateLimit int
	// Rate-Limit is the maximum number of requests per minute for specified target
	RateLimitMinute int
	// PageTimeout is the maximum time to wait for a page in seconds
	PageTimeout int
	// InteractionsCacheSize is the number of interaction-url->req to keep in cache at a time.
	InteractionsCacheSize int
	// InteractionsPollDuration is the number of seconds to wait before each interaction poll
	InteractionsPollDuration int
	// Eviction is the number of seconds after which to automatically discard
	// interaction requests.
	InteractionsEviction int
	// InteractionsCoolDownPeriod is additional seconds to wait for interactions after closing
	// of the poller.
	InteractionsCoolDownPeriod int
	// MaxRedirects is the maximum numbers of redirects to be followed.
	MaxRedirects int
	// FollowRedirects enables following redirects for http request module
	FollowRedirects bool
	// FollowRedirects enables following redirects for http request module only on the same host
	FollowHostRedirects bool
	// OfflineHTTP is a flag that specific offline processing of http response
	// using same matchers/extractors from http protocol without the need
	// to send a new request, reading responses from a file.
	OfflineHTTP bool
	// Force HTTP2 requests
	ForceAttemptHTTP2 bool
	// StatsJSON writes stats output in JSON format
	StatsJSON bool
	// Headless specifies whether to allow headless mode templates
	Headless bool
	// ShowBrowser specifies whether the show the browser in headless mode
	ShowBrowser bool
	// UseInstalledChrome skips chrome install and use local instance
	UseInstalledChrome bool
	// SystemResolvers enables override of nuclei's DNS client opting to use system resolver stack.
	SystemResolvers bool
	// ShowActions displays a list of all headless actions
	ShowActions bool
	// Metrics enables display of metrics via an http endpoint
	Metrics bool
	// Debug mode allows debugging request/responses for the engine
	Debug bool
	// DebugRequests mode allows debugging request for the engine
	DebugRequests bool
	// DebugResponse mode allows debugging response for the engine
	DebugResponse bool
	// DisableHTTPProbe disables http probing feature of input normalization
	DisableHTTPProbe bool
	// LeaveDefaultPorts skips normalization of default ports
	LeaveDefaultPorts bool
	// AutomaticScan enables automatic tech based template execution
	AutomaticScan bool
	// Silent suppresses any extra text and only writes found URLs on screen.
	Silent bool
	// Version specifies if we should just show version and exit
	Version bool
	// Validate validates the templates passed to nuclei.
	Validate bool
	// NoStrictSyntax disables strict syntax check on nuclei templates (allows custom key-value pairs).
	NoStrictSyntax bool
	// Verbose flag indicates whether to show verbose output or not
	Verbose        bool
	VerboseVerbose bool
	// ShowVarDump displays variable dump
	ShowVarDump bool
	// No-Color disables the colored output.
	NoColor bool
	// UpdateTemplates updates the templates installed at startup
	UpdateTemplates bool
	// JSON writes json output to files
	JSON bool
	// JSONRequests writes requests/responses for matches in JSON output
	JSONRequests bool
	// Cloud enables nuclei cloud scan execution
	Cloud bool
	// EnableProgressBar enables progress bar
	EnableProgressBar bool
	// TemplatesVersion shows the templates installed version
	TemplatesVersion bool
	// TemplateDisplay displays the template contents
	TemplateDisplay bool
	// TemplateList lists available templates
	TemplateList bool
	// HangMonitor enables nuclei hang monitoring
	HangMonitor bool
	// Stdin specifies whether stdin input was given to the process
	Stdin bool
	// StopAtFirstMatch stops processing template at first full match (this may break chained requests)
	StopAtFirstMatch bool
	// Stream the input without sorting
	Stream bool
	// NoMeta disables display of metadata for the matches
	NoMeta bool
	// Timestamp enables display of timestamp for the matcher
	Timestamp bool
	// Project is used to avoid sending same HTTP request multiple times
	Project bool
	// NewTemplates only runs newly added templates from the repository
	NewTemplates bool
	// NewTemplatesWithVersion runs new templates added in specific version
	NewTemplatesWithVersion goflags.StringSlice
	// NoInteractsh disables use of interactsh server for interaction polling
	NoInteractsh bool
	// UpdateNuclei checks for an update for the nuclei engine
	UpdateNuclei bool
	// NoUpdateTemplates disables checking for nuclei templates updates
	NoUpdateTemplates bool
	// EnvironmentVariables enables support for environment variables
	EnvironmentVariables bool
	// MatcherStatus displays optional status for the failed matches as well
	MatcherStatus bool
	// ClientCertFile client certificate file (PEM-encoded) used for authenticating against scanned hosts
	ClientCertFile string
	// ClientKeyFile client key file (PEM-encoded) used for authenticating against scanned hosts
	ClientKeyFile string
	// ClientCAFile client certificate authority file (PEM-encoded) used for authenticating against scanned hosts
	ClientCAFile string
	// Use ZTLS library
	ZTLS bool
	// Sandbox enables sandboxed nuclei template execution
	Sandbox bool
	// ShowMatchLine enables display of match line number
	ShowMatchLine bool
	// EnablePprof enables exposing pprof runtime information with a webserver.
	EnablePprof bool
	// StoreResponse stores received response to output directory
	StoreResponse bool
	// StoreResponseDir stores received response to custom directory
	StoreResponseDir string
	// DisableRedirects disables following redirects for http request module
	DisableRedirects bool
	// SNI custom hostname
	SNI string
	// Interface to use for network scan
	Interface string
	// SourceIP sets custom source IP address for network requests
	SourceIP string
	// AttackType overrides template level attack-type configuration
	AttackType string
	// ResponseReadSize is the maximum size of response to read
	ResponseReadSize int
	// ResponseSaveSize is the maximum size of response to save
	ResponseSaveSize int
	// Health Check
	HealthCheck bool
	// Time to wait between each input read operation before closing the stream
	InputReadTimeout time.Duration
	// Disable stdin for input processing
	DisableStdin bool
	// IncludeConditions is the list of conditions templates should match
	IncludeConditions goflags.StringSlice
	// Custom Config Directory
	CustomConfigDir string
	// Enable uncover egine
	Uncover bool
	// Uncover search query
	UncoverQuery goflags.StringSlice
	// Uncover search engine
	UncoverEngine goflags.StringSlice
	// Uncover search field
	UncoverField string
	// Uncover search limit
	UncoverLimit int
	// Uncover search delay
	UncoverDelay int
	// ConfigPath contains the config path (used by healthcheck)
	ConfigPath string
	// ScanAllIPs associated to a dns record
	ScanAllIPs bool
	// IPVersion to scan (4,6)
	IPVersion goflags.StringSlice
	// Github token used to clone/pull from private repos for custom templates
	GithubToken string
	// GithubTemplateRepo is the list of custom public/private templates github repos
<<<<<<< HEAD
	GithubTemplateRepo goflags.StringSlice
=======
	GithubTemplateRepo []string
>>>>>>> 36fac42e
	// AWS access key for downloading templates from s3 bucket
	AwsAccessKey string
	// AWS secret key for downloading templates from s3 bucket
	AwsSecretKey string
	// AWS bucket name for downloading templates from s3 bucket
	AwsBucketName string
	// AWS Region name where aws s3 bucket is located
	AwsRegion string
}

func (options *Options) AddVarPayload(key string, value interface{}) {
	if options.varsPayload == nil {
		options.varsPayload = make(map[string]interface{})
	}

	options.varsPayload[key] = value
}

func (options *Options) VarsPayload() map[string]interface{} {
	return options.varsPayload
}

// ShouldLoadResume resume file
func (options *Options) ShouldLoadResume() bool {
	return options.Resume != "" && fileutil.FileExists(options.Resume)
}

// ShouldSaveResume file
func (options *Options) ShouldSaveResume() bool {
	return true
}

// ShouldFollowHTTPRedirects determines if http redirects should be followed
func (options *Options) ShouldFollowHTTPRedirects() bool {
	return options.FollowRedirects || options.FollowHostRedirects
}

// DefaultOptions returns default options for nuclei
func DefaultOptions() *Options {
	return &Options{
		RateLimit:               150,
		BulkSize:                25,
		TemplateThreads:         25,
		HeadlessBulkSize:        10,
		HeadlessTemplateThreads: 10,
		Timeout:                 5,
		Retries:                 1,
		MaxHostError:            30,
	}
}<|MERGE_RESOLUTION|>--- conflicted
+++ resolved
@@ -317,11 +317,7 @@
 	// Github token used to clone/pull from private repos for custom templates
 	GithubToken string
 	// GithubTemplateRepo is the list of custom public/private templates github repos
-<<<<<<< HEAD
-	GithubTemplateRepo goflags.StringSlice
-=======
 	GithubTemplateRepo []string
->>>>>>> 36fac42e
 	// AWS access key for downloading templates from s3 bucket
 	AwsAccessKey string
 	// AWS secret key for downloading templates from s3 bucket
