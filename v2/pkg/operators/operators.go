--- conflicted
+++ resolved
@@ -22,20 +22,15 @@
 	//   Extractors contains the extraction mechanism for the request to identify
 	//   and extract parts of the response.
 	Extractors []*extractors.Extractor `yaml:"extractors,omitempty"`
-<<<<<<< HEAD
-	Sets       []*sets.Set             `yaml:"sets,omitempty"`
-	// MatchersCondition is the condition of the matchers
-	// whether to use AND or OR. Default is OR.
-=======
 	// description: |
 	//   MatchersCondition is the condition between the matchers. Default is OR.
 	// values:
 	//   - "and"
 	//   - "or"
->>>>>>> f3fced5b
 	MatchersCondition string `yaml:"matchers-condition,omitempty"`
 	// cached variables that may be used along with request.
 	matchersCondition matchers.ConditionType
+	Sets              []*sets.Set `yaml:"sets,omitempty"`
 }
 
 // Compile compiles the operators as well as their corresponding matchers and extractors
