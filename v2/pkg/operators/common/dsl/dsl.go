package dsl

import (
<<<<<<< HEAD
	"github.com/projectdiscovery/nebula"
=======
	"crypto/md5"
	"crypto/sha1"
	"crypto/sha256"
	"encoding/base64"
	"encoding/hex"
	"errors"
	"fmt"
	"html"
	"math"
	"math/rand"
	"net/url"
	"regexp"
	"strings"
	"time"

	"github.com/Knetic/govaluate"
	"github.com/projectdiscovery/gologger"
>>>>>>> dfff092c
	"github.com/projectdiscovery/nuclei/v2/pkg/protocols/common/helpers/deserialization"
	"github.com/projectdiscovery/nuclei/v2/pkg/protocols/common/runtime"
)

type Options struct {
	Store *runtime.Store
}

func AddGlobalCustomHelpers(options *Options) error {
	_ = nebula.AddFunc("generate_java_gadget", func(args ...interface{}) (interface{}, error) {
		gadget := args[0].(string)
		cmd := args[1].(string)

		var encoding string
		if len(args) > 2 {
			encoding = args[2].(string)
		}
		data := deserialization.GenerateJavaGadget(gadget, cmd, encoding)
		return data, nil
<<<<<<< HEAD
	})
=======
	},
	// for debug purposes
	"print_debug": func(args ...interface{}) (interface{}, error) {
		gologger.Info().Msgf("print_debug value: %s", fmt.Sprint(args))
		return true, nil
	},
}
>>>>>>> dfff092c

	_ = nebula.AddFunc("nuclei_vars_set", func(key string, value interface{}) {
		options.Store.Set(key, value)
	})

	_ = nebula.AddFunc("nuclei_vars_get", func(key string) (interface{}, error) {
		return options.Store.Get(key), nil
	})

	_ = nebula.AddFunc("nuclei_vars_del", func(key string) {
		options.Store.Del(key)
	})

	_ = nebula.AddFunc("nuclei_vars_len", func(args ...interface{}) int {
		return options.Store.Len()
	})

	_ = nebula.AddFunc("nuclei_vars_has", func(key string) bool {
		return options.Store.Has(key)
	})

	return nil
}<|MERGE_RESOLUTION|>--- conflicted
+++ resolved
@@ -1,27 +1,11 @@
 package dsl
 
 import (
-<<<<<<< HEAD
+	"fmt"
+
 	"github.com/projectdiscovery/nebula"
-=======
-	"crypto/md5"
-	"crypto/sha1"
-	"crypto/sha256"
-	"encoding/base64"
-	"encoding/hex"
-	"errors"
-	"fmt"
-	"html"
-	"math"
-	"math/rand"
-	"net/url"
-	"regexp"
-	"strings"
-	"time"
 
-	"github.com/Knetic/govaluate"
 	"github.com/projectdiscovery/gologger"
->>>>>>> dfff092c
 	"github.com/projectdiscovery/nuclei/v2/pkg/protocols/common/helpers/deserialization"
 	"github.com/projectdiscovery/nuclei/v2/pkg/protocols/common/runtime"
 )
@@ -41,17 +25,8 @@
 		}
 		data := deserialization.GenerateJavaGadget(gadget, cmd, encoding)
 		return data, nil
-<<<<<<< HEAD
+
 	})
-=======
-	},
-	// for debug purposes
-	"print_debug": func(args ...interface{}) (interface{}, error) {
-		gologger.Info().Msgf("print_debug value: %s", fmt.Sprint(args))
-		return true, nil
-	},
-}
->>>>>>> dfff092c
 
 	_ = nebula.AddFunc("nuclei_vars_set", func(key string, value interface{}) {
 		options.Store.Set(key, value)
@@ -73,5 +48,11 @@
 		return options.Store.Has(key)
 	})
 
+	// for debug purposes - TODO: remove as nebula has implicit "print" operation
+	_ = nebula.AddFunc("print_debug", func(args ...interface{}) (interface{}, error) {
+		gologger.Info().Msgf("print_debug value: %s", fmt.Sprint(args))
+		return true, nil
+	})
+
 	return nil
 }