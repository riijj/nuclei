package parsers

import (
	"fmt"
	"io/ioutil"
	"os"
	"regexp"

	"gopkg.in/yaml.v2"

	"github.com/projectdiscovery/gologger"
	"github.com/projectdiscovery/nuclei/v2/pkg/catalog/loader/filter"
	"github.com/projectdiscovery/nuclei/v2/pkg/model"
	"github.com/projectdiscovery/nuclei/v2/pkg/templates"
	"github.com/projectdiscovery/nuclei/v2/pkg/templates/cache"
	"github.com/projectdiscovery/nuclei/v2/pkg/utils"
	"github.com/projectdiscovery/nuclei/v2/pkg/utils/stats"
)

const mandatoryFieldMissingTemplate = "mandatory '%s' field is missing"

// LoadTemplate returns true if the template is valid and matches the filtering criteria.
func LoadTemplate(templatePath string, tagFilter *filter.TagFilter, extraTags []string) (bool, error) {
	template, templateParseError := ParseTemplate(templatePath)
	if templateParseError != nil {
		return false, templateParseError
	}

	if len(template.Workflows) > 0 {
		return false, nil
	}

	templateInfo := template.Info
	if validationError := validateMandatoryInfoFields(&templateInfo); validationError != nil {
		return false, validationError
	}

	return isTemplateInfoMetadataMatch(tagFilter, &templateInfo, extraTags)
}

// LoadWorkflow returns true if the workflow is valid and matches the filtering criteria.
func LoadWorkflow(templatePath string) (bool, error) {
	template, templateParseError := ParseTemplate(templatePath)
	if templateParseError != nil {
		return false, templateParseError
	}

	templateInfo := template.Info

	if len(template.Workflows) > 0 {
		if validationError := validateMandatoryInfoFields(&templateInfo); validationError != nil {
			return false, validationError
		}
		return true, nil
	}

	return false, nil
}

func isTemplateInfoMetadataMatch(tagFilter *filter.TagFilter, templateInfo *model.Info, extraTags []string) (bool, error) {
	templateTags := templateInfo.Tags.ToSlice()
	templateAuthors := templateInfo.Authors.ToSlice()
	templateSeverity := templateInfo.SeverityHolder.Severity

	match, err := tagFilter.Match(templateTags, templateAuthors, templateSeverity, extraTags)

	if err == filter.ErrExcluded {
		return false, filter.ErrExcluded
	}

	return match, err
}

func validateMandatoryInfoFields(info *model.Info) error {
	if info == nil {
		return fmt.Errorf(mandatoryFieldMissingTemplate, "info")
	}

	if utils.IsBlank(info.Name) {
		return fmt.Errorf(mandatoryFieldMissingTemplate, "name")
	}

	if info.Authors.IsEmpty() {
		return fmt.Errorf(mandatoryFieldMissingTemplate, "author")
	}
	return nil
}

var (
	parsedTemplatesCache *cache.Templates
	ShouldValidate       bool
	fieldErrorRegexp     = regexp.MustCompile(`not found in`)
)

const (
	SyntaxWarningStats = "syntax-warnings"
	SyntaxErrorStats   = "syntax-errors"
)

func init() {

	parsedTemplatesCache = cache.New()

	stats.NewEntry(SyntaxWarningStats, "Found %d templates with syntax warning (use -validate flag for further examination)")
	stats.NewEntry(SyntaxErrorStats, "Found %d templates with syntax error (use -validate flag for further examination)")
}

// ParseTemplate parses a template and returns a *templates.Template structure
func ParseTemplate(templatePath string) (*templates.Template, error) {
	if value, err := parsedTemplatesCache.Has(templatePath); value != nil {
		return value.(*templates.Template), err
	}

	f, err := os.Open(templatePath)
	if err != nil {
		return nil, err
	}
	defer f.Close()

	data, err := ioutil.ReadAll(f)
	if err != nil {
		return nil, err
	}

	template := &templates.Template{}
<<<<<<< HEAD
	if err := yaml.Unmarshal(data, template); err != nil {
		return nil, err
=======
	err = yaml.UnmarshalStrict(data, template)
	if err != nil {
		errString := err.Error()
		if !fieldErrorRegexp.MatchString(errString) {
			stats.Increment(SyntaxErrorStats)
			return nil, err
		}
		stats.Increment(SyntaxWarningStats)
		if ShouldValidate {
			gologger.Error().Msgf("Syntax warnings for template %s: %s", templatePath, err)
		} else {
			gologger.Warning().Msgf("Syntax warnings for template %s: %s", templatePath, err)
		}
>>>>>>> 16d7dbeb
	}
	parsedTemplatesCache.Store(templatePath, template, nil)
	return template, nil
}<|MERGE_RESOLUTION|>--- conflicted
+++ resolved
@@ -123,12 +123,7 @@
 	}
 
 	template := &templates.Template{}
-<<<<<<< HEAD
-	if err := yaml.Unmarshal(data, template); err != nil {
-		return nil, err
-=======
-	err = yaml.UnmarshalStrict(data, template)
-	if err != nil {
+	if err := yaml.UnmarshalStrict(data, template); err != nil {
 		errString := err.Error()
 		if !fieldErrorRegexp.MatchString(errString) {
 			stats.Increment(SyntaxErrorStats)
@@ -140,7 +135,6 @@
 		} else {
 			gologger.Warning().Msgf("Syntax warnings for template %s: %s", templatePath, err)
 		}
->>>>>>> 16d7dbeb
 	}
 	parsedTemplatesCache.Store(templatePath, template, nil)
 	return template, nil
